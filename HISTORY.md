## 0.0.14

- Add an option (`"save_training"`) to save training patches
- Add option to save per-label segmentation metrics
- Separate `"motion"` artifact
- `DenseNet` now supports `InstanceNorm`
- Updated implementations of `VGG` and `DenseNet` to use `ModelBase` for consistency
- Model saving now includes the git commit hash
- Added FAQ in documentation
- Accuracy is now standardized from `torchmetrics`
- New post-processing module added
- Anonymization module has been added
- More progress bars added for better feedback
- NIfTI conversion added in anonymization
- Using TiffSlide instead of OpenSlide
- Minimum resampling resolution is now available
- Adding option to resize images and resize patches separately
- Reverse one-hot logic is now updated to output unique labels
- Added option to resume previous training with and without parameter/data updates
- Added automated builds of Docker images
- Added mechanism to perform inference without having access to ground truth labels
- Added mechanism to map output labels using post-processing before saving
- Added mechanism to enable customized histology classification output via heatmaps
- ImageNet pre-trained models added

## 0.0.13

- Deep supervision added
- Documentation updated
- Model IO is now standardized

## 0.0.12

- Misc bugfixes
- Automatic check-pointing of the model has been added
- Extending the codebase has been simplified
- New optimizers added
- New metrics added
- Affine augmentation can now be significantly fine-tuned
- Update logic for penalty calculation
- RGB-specific augmentation added
- Cropping added

## 0.0.11

- Misc bugfixes for segmentation and classification
- DFU 2021 parameter file added
- Added SDNet for supervised learning - https://doi.org/10.1016/j.media.2019.101535
- Added option to re-orient all images to canonical
- Preprocessing and augmentation made into separate submodules

## 0.0.10

- Half-time epoch loss and metric output added for increased information
- Gradient clipping added
- Per-epoch details in validation output added
- Different types of normalization layer options added
- Hausdorff as a validation metric has been added
- New option to save preprocessed data before the training starts

## 0.0.9

- Refactoring the training and inference code
- Added offline mechanism to generate padded images to improve training RAM requirements

## 0.0.8

- Pre-split training/validation data can now be provided
- Major code refactoring to make extensions easier
- Added a way to ignore a label during validation dice calculation
- Added more options for VGG
- Tests can now be run on GPU
- New scheduling options added

## 0.0.7

- New modality switch added for rad/path
- Class list can now be defined as a range
- Added option to train and infer on fused labels
- Rotation 90 and 180 augmentation added
- Cropping zero planes added for preprocessing
- Normalization options added
- Added option to save generated masks on validation and (if applicable) testing data
<<<<<<< HEAD
- Added RGBA to RGB conversion for preprocessing
=======
- Added option to save model at every epoch
>>>>>>> 8c7e6e90

## 0.0.6

- Added PyVIPS support
- SubjectID-based split added

## 0.0.5

- 2D support added
- Pre-processing module added
  - Added option to threshold or clip the input image
- Code consolidation
- Added generic DenseNet
- Added option to switch between Uniform and Label samplers
- Added histopathology input (patch-based extraction)

## 0.0.4

- Added full image validation for generating loss and dice scores
- Nested cross-validation added
  - Collect statistics and plot them
- Weighted DICE computation for handling class imbalances in segmentation

## 0.0.3 

- Added detailed documentation
- Added MSE from Torch 
- Added option to parameterize model properties
  - Final convolution layer (softmax/sigmoid/none)
- Added option to resize input dataset
- Added new regression architecture (VGG)
- Version checking in config file

## 0.0.2

- More scheduling options
- Automatic mixed precision training is now enabled by default
- Subject-based shuffle for training queue construction is now enabled by default
- Single place to parse and pass around parameters to make training/inference API easier to handle
- Configuration file mechanism switched to YAML

## 0.0.1 (2020/08/25)

- First tag of GaNDLF
- Initial feature list:
  - Supports multiple
    - Deep Learning model architectures
    - Channels/modalities 
    - Prediction classes
  - Data augmentation
  - Built-in cross validation<|MERGE_RESOLUTION|>--- conflicted
+++ resolved
@@ -22,6 +22,8 @@
 - Added mechanism to map output labels using post-processing before saving
 - Added mechanism to enable customized histology classification output via heatmaps
 - ImageNet pre-trained models added
+- Added RGBA to RGB conversion for preprocessing
+- Added option to save model at every epoch
 
 ## 0.0.13
 
@@ -81,11 +83,6 @@
 - Cropping zero planes added for preprocessing
 - Normalization options added
 - Added option to save generated masks on validation and (if applicable) testing data
-<<<<<<< HEAD
-- Added RGBA to RGB conversion for preprocessing
-=======
-- Added option to save model at every epoch
->>>>>>> 8c7e6e90
 
 ## 0.0.6
 
