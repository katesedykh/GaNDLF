--- conflicted
+++ resolved
@@ -1,10 +1,7 @@
 import numpy as np
 import SimpleITK as sitk
 import torch
-<<<<<<< HEAD
 from GANDLF.losses import *
-=======
->>>>>>> de2c2848
 import torchio
 from GANDLF.losses import *
 
