import torch
import torch.nn as nn
import torch.nn.functional as F
from GANDLF.models.seg_modules.Interpolate import Interpolate


class UpsamplingModule(nn.Module):
    def __init__(
        self,
        input_channels,
        output_channels,
        conv=nn.Conv2d,
        conv_kwargs=None,
        scale_factor=2,
    ):
        nn.Module.__init__(self)
        if conv_kwargs is None:
            conv_kwargs = {"kernel_size": 3, "stride": 1, "padding": 1, "bias": True}
<<<<<<< HEAD
        self.scale_factor = scale_factor
=======

>>>>>>> c9d512f5
        if conv == nn.Conv2d:
            mode = "bilinear"
        else:
            mode = "trilinear"
<<<<<<< HEAD
        self.interpolate = Interpolate(
            scale_factor=self.scale_factor, mode=mode, align_corners=True
        )
        self.conv0 = Conv(input_channels, output_channels, **conv_kwargs)

=======

        self.interp_kwargs = {
            "size": None,
            "scale_factor": scale_factor,
            "mode": mode,
            "align_corners": True,
        }
        self.interpolate = Interpolate(interp_kwargs=self.interp_kwargs)

        self.conv0 = conv(input_channels, output_channels, **conv_kwargs)

>>>>>>> c9d512f5
    def forward(self, x):
        x = self.conv0(self.interpolate(x))
        return x<|MERGE_RESOLUTION|>--- conflicted
+++ resolved
@@ -16,22 +16,11 @@
         nn.Module.__init__(self)
         if conv_kwargs is None:
             conv_kwargs = {"kernel_size": 3, "stride": 1, "padding": 1, "bias": True}
-<<<<<<< HEAD
-        self.scale_factor = scale_factor
-=======
 
->>>>>>> c9d512f5
         if conv == nn.Conv2d:
             mode = "bilinear"
         else:
             mode = "trilinear"
-<<<<<<< HEAD
-        self.interpolate = Interpolate(
-            scale_factor=self.scale_factor, mode=mode, align_corners=True
-        )
-        self.conv0 = Conv(input_channels, output_channels, **conv_kwargs)
-
-=======
 
         self.interp_kwargs = {
             "size": None,
@@ -43,7 +32,6 @@
 
         self.conv0 = conv(input_channels, output_channels, **conv_kwargs)
 
->>>>>>> c9d512f5
     def forward(self, x):
         x = self.conv0(self.interpolate(x))
         return x