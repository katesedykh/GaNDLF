--- conflicted
+++ resolved
@@ -14,11 +14,6 @@
         norm_kwargs=None,
         act=nn.LeakyReLU,
         act_kwargs=None,
-<<<<<<< HEAD
-        dropout=nn.Dropout2d,
-        dropout_kwargs=None,
-=======
->>>>>>> c9d512f5
         network_kwargs=None,
     ):
         nn.Module.__init__(self)
@@ -33,26 +28,6 @@
             }
         if act_kwargs is None:
             act_kwargs = {"negative_slope": 1e-2, "inplace": True}
-<<<<<<< HEAD
-        if dropout_kwargs is None:
-            dropout_kwargs = {"p": 0.5, "inplace": True}
-        if network_kwargs is None:
-            network_kwargs = {"res": False}
-
-        self.conv0 = conv(input_channels, output_channels, **conv_kwargs)
-        self.conv1 = Conv(output_channels, output_channels, **conv_kwargs)
-        self.conv2 = Conv(output_channels, output_channels, **conv_kwargs)
-
-        self.in_0 = (
-            norm(input_channels, **norm_kwargs) if norm is not None else nn.Identity()
-        )
-        self.in_1 = (
-            norm(output_channels, **norm_kwargs) if norm is not None else nn.Identity()
-        )
-        self.in_2 = (
-            norm(output_channels, **norm_kwargs) if norm is not None else nn.Identity()
-        )
-=======
         if network_kwargs is None:
             network_kwargs = {"res": False}
 
@@ -67,9 +42,6 @@
         self.in_2 = norm(output_channels, **norm_kwargs)
 
         self.act = act(**act_kwargs)
->>>>>>> c9d512f5
-
-        self.act = self.act(**act_kwargs)
 
     def forward(self, x1, x2):
         x = torch.cat([x1, x2], dim=1)
