--- conflicted
+++ resolved
@@ -224,10 +224,7 @@
                     for n in range(parameters["model"]["num_classes"]):
                         # This is a temporary fix for the segmentation problem for single class
                         probs_map[
-<<<<<<< HEAD
-=======
                             n,
->>>>>>> b3eda97d
                             x_coords[i] : x_coords[i] + patch_size[0],
                             y_coords[i] : y_coords[i] + patch_size[1],
                         ] += output[i][n]
