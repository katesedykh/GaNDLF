--- conflicted
+++ resolved
@@ -44,7 +44,6 @@
     )
     inference_loader = DataLoader(inferenceDataForTorch, batch_size=1)
 
-<<<<<<< HEAD
     if parameters['model']['type'] == "Torch":
         # Loading the weights into the model
         main_dict = outputDir
@@ -76,20 +75,6 @@
     else:
         raise ValueError("The model type is not recognized: ", parameters['model']['type'])
         
-=======
-    # Loading the weights into the model
-    main_dict = outputDir
-    if os.path.isdir(outputDir):
-        file_to_check = os.path.join(
-            outputDir, str(parameters["model"]["architecture"]) + "_best.pth.tar"
-        )
-        if not os.path.isfile(file_to_check):
-            raise ValueError("The model specified model was not found:", file_to_check)
-
-    main_dict = torch.load(file_to_check, map_location=torch.device(device))
-    model.load_state_dict(main_dict["model_state_dict"])
->>>>>>> df2e1c6f
-
     if not (os.environ.get("HOSTNAME") is None):
         print("\nHostname     :" + str(os.environ.get("HOSTNAME")), flush=True)
 
