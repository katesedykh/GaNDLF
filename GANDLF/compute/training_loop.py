--- conflicted
+++ resolved
@@ -460,10 +460,8 @@
             best_loss = epoch_valid_loss
             best_train_idx = epoch
             patience = 0
-<<<<<<< HEAD
+
             model.eval()
-=======
->>>>>>> df2e1c6f
             save_model(
                 {
                     "epoch": best_train_idx,
