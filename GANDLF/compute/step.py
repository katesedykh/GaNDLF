--- conflicted
+++ resolved
@@ -3,7 +3,7 @@
 from .loss_and_metric import get_loss_and_metrics
 
 
-def step(model, image, label, params, train = True):
+def step(model, image, label, params, train=True):
     """
     Function that steps the model for a single batch
 
@@ -60,19 +60,18 @@
             if len(label.shape) > 1:
                 label = torch.squeeze(label, -1)
 
-<<<<<<< HEAD
     if train == True or (train == False and params["model"]["type"] == "Torch"):
         if params["model"]["amp"]:
             with torch.cuda.amp.autocast():
                 output = model(image)
         else:
-=======
-    if params["model"]["amp"]:
-        with torch.cuda.amp.autocast():
->>>>>>> df2e1c6f
             output = model(image)
     else:
-        output = torch.from_numpy(model.infer( inputs={params["model"]["IO"][0]:image.cpu().numpy()})[params["model"]["IO"][1]])
+        output = torch.from_numpy(
+                model.infer(inputs={params["model"]["IO"][0]:image.cpu().numpy()})[
+                    params["model"]["IO"][1]
+                    ]
+                )
 
     if "medcam_enabled" in params and params["medcam_enabled"]:
         output, attention_map = output
