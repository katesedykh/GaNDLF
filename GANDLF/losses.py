--- conflicted
+++ resolved
@@ -24,12 +24,9 @@
     intersection = (oflat * tflat).sum()
     return (2*intersection+smooth)/(oflat.sum()+tflat.sum()+smooth)
 
-<<<<<<< HEAD
 def MCD(pm, gt, num_class):
     return  1 - MCD_loss(pm, gt, num_class)
 
-=======
->>>>>>> ab1d050a
 def CE(out,target):
     oflat = out.contiguous().view(-1)
     tflat = target.contiguous().view(-1)
