--- conflicted
+++ resolved
@@ -280,11 +280,7 @@
             #train_loss_list.append(loss.cpu().data.item())
             total_loss += curr_loss
             #Computing the dice score  # Can be changed for multi-class outputs later.
-<<<<<<< HEAD
-            curr_dice = MCD(output.double(), mask.double(), n_classList).cpu().data.item()
-=======
             curr_dice = MCD(output.double(), one_hot_mask_gpu.double(), n_classList).cpu().data.item()
->>>>>>> fb817280
             #Computing the total dice
             total_dice += curr_dice
             # update scale for next iteration
@@ -329,11 +325,7 @@
                 loss = loss_fn(output.double(), one_hot_mask.double(),n_classList).cpu().data.item()
                 total_loss += loss
                 #Computing the dice score 
-<<<<<<< HEAD
-                curr_dice = MCD(output.double(), mask.double(), n_classList).cpu().data.item()
-=======
                 curr_dice = MCD(output.double(), one_hot_mask.double(), n_classList).cpu().data.item()
->>>>>>> fb817280
                 #Computing the total dice
                 total_dice+= curr_dice
 
