import os
import numpy as np
from functools import partial

import torchio
from torchio.transforms import (
    OneOf,
    RandomMotion,
    RandomGhosting,
    RandomSpike,
    RandomAffine,
    RandomElasticDeformation,
    RandomBiasField,
    RandomBlur,
    RandomNoise,
    RandomSwap,
    RandomAnisotropy,
    ZNormalization,
    Resample,
    Compose,
    Lambda,
    RandomFlip,
    RandomGamma,
    Pad,
)
from torchio import Image, Subject
import SimpleITK as sitk

from GANDLF.utils import perform_sanity_check_on_subject
from GANDLF.preprocessing import (
    NonZeroNormalizeOnMaskedRegion,
    CropExternalZeroplanes,
    apply_resize,
    threshold_intensities,
    tensor_rotate_180,
    tensor_rotate_90,
    clip_intensities,
    normalize_imagenet,
    normalize_standardize,
    normalize_div_by_255,
    get_tensor_for_dataloader,
)

import copy, sys

## todo: ability to change interpolation type from config file
## todo: ability to change the dimensionality according to the config file
# define individual functions/lambdas for augmentations to handle properties
def mri_artifact(p=1):
    return OneOf(
        {RandomMotion(): 0.34, RandomGhosting(): 0.33, RandomSpike(): 0.33}, p=p
    )


def affine(p=1):
    return RandomAffine(p=p)


def elastic(patch_size=None, p=1):

    if patch_size is not None:
        # define the control points and swap axes for augmentation
        num_controls = []
        for _, n in enumerate(patch_size):
            if n != 1:  # this is a 2D case
                num_controls.append(max(round(n / 10), 7))  # always at least have 4
        max_displacement = np.divide(num_controls, 10)
        if num_controls[-1] == 1:
            max_displacement[
                -1
            ] = 0.1  # ensure maximum displacement is never grater than patch size
    else:
        # use defaults defined in torchio
        num_controls = 7
        max_displacement = 7.5
    return RandomElasticDeformation(
        num_control_points=num_controls, max_displacement=max_displacement, p=p
    )


def swap(patch_size=15, p=1):
    return RandomSwap(patch_size=patch_size, num_iterations=100, p=p)


def bias(p=1):
    return RandomBiasField(coefficients=0.5, order=3, p=p)


def blur(std, p=1):
    return RandomBlur(std=std, p=p)


def noise(mean, std, p=1):
    return RandomNoise(mean=mean, std=std, p=p)


def gamma(p=1):
    return RandomGamma(p=p)


def flip(axes=0, p=1):
    return RandomFlip(axes=axes, p=p)


def anisotropy(axes=0, downsampling=1, p=1):
    return RandomAnisotropy(
        axes=axes, downsampling=downsampling, scalars_only=True, p=p
    )


def positive_voxel_mask(image):
    return image > 0


def nonzero_voxel_mask(image):
    return image != 0


def crop_external_zero_planes(patch_size, p=1):
    # p is only accepted as a parameter to capture when values other than one are attempted
    if p != 1:
        raise ValueError(
            "crop_external_zero_planes cannot be performed with non-1 probability."
        )
    return CropExternalZeroplanes(patch_size=patch_size)


## lambdas for pre-processing
def threshold_transform(min_thresh, max_thresh, p=1):
    return Lambda(
        function=partial(
            threshold_intensities, min_thresh=min_thresh, max_thresh=max_thresh
        ),
        p=p,
    )


def clip_transform(min_thresh, max_thresh, p=1):
    return Lambda(
        function=partial(
            clip_intensities, min_thresh=min_thresh, max_thresh=max_thresh
        ),
        p=p,
    )


def rotate_90(axis, p=1):
    return Lambda(function=partial(tensor_rotate_90, axis=axis), p=p)


def rotate_180(axis, p=1):
    return Lambda(function=partial(tensor_rotate_180, axis=axis), p=p)


# defining dict for pre-processing - key is the string and the value is the transform object
global_preprocessing_dict = {
    "threshold": threshold_transform,
    "clip": clip_transform,
    "normalize": ZNormalization(),
    "normalize_positive": ZNormalization(masking_method=positive_voxel_mask),
    "normalize_nonZero": ZNormalization(masking_method=nonzero_voxel_mask),
    "normalize_nonZero_masked": NonZeroNormalizeOnMaskedRegion(),
    "crop_external_zero_planes": crop_external_zero_planes,
    "normalize_imagenet": normalize_imagenet,
    "normalize_standardize": normalize_standardize,
    "normalize_div_by_255": normalize_div_by_255,
}

# Defining a dictionary for augmentations - key is the string and the value is the augmentation object
global_augs_dict = {
    "affine": affine,
    "elastic": elastic,
    "kspace": mri_artifact,
    "bias": bias,
    "blur": blur,
    "noise": noise,
    "gamma": gamma,
    "swap": swap,
    "flip": flip,
    "rotate_90": rotate_90,
    "rotate_180": rotate_180,
    "anisotropic": anisotropy,
}

global_sampler_dict = {
    "uniform": torchio.data.UniformSampler,
    "uniformsampler": torchio.data.UniformSampler,
    "uniformsample": torchio.data.UniformSampler,
    "label": torchio.data.LabelSampler,
    "labelsampler": torchio.data.LabelSampler,
    "labelsample": torchio.data.LabelSampler,
    "weighted": torchio.data.WeightedSampler,
    "weightedsampler": torchio.data.WeightedSampler,
    "weightedsample": torchio.data.WeightedSampler,
}

# This function takes in a dataframe, with some other parameters and returns the dataloader
def ImagesFromDataFrame(dataframe, parameters, train):
    """
    Reads the pandas dataframe and gives the dataloader to use for training/validation/testing

    Parameters
    ----------
    dataframe : pandas.DataFrame
        The main input dataframe which is calculated after splitting the data CSV
    parameters : dict
        The parameters dictionary
    train : bool
        If the dataloader is for training or not. For training, the patching infrastructure and data augmentation is applied.

    Returns
    -------
    subjects_dataset: torchio.SubjectsDataset
        This is the output for validation/testing, where patching and data augmentation is disregarded
    patches_queue: torchio.Queue
        This is the output for training, which is the subjects_dataset queue after patching and data augmentation is taken into account
    """
    # store in previous variable names
    patch_size = parameters["patch_size"]
    headers = parameters["headers"]
    q_max_length = parameters["q_max_length"]
    q_samples_per_volume = parameters["q_samples_per_volume"]
    q_num_workers = parameters["q_num_workers"]
    q_verbose = parameters["q_verbose"]
    sampler = parameters["patch_sampler"]
    augmentations = parameters["data_augmentation"]
    preprocessing = parameters["data_preprocessing"]
    in_memory = parameters["in_memory"]
    enable_padding = parameters["enable_padding"]

    # Finding the dimension of the dataframe for computational purposes later
    num_row, num_col = dataframe.shape
    # changing the column indices to make it easier
    dataframe.columns = range(0, num_col)
    dataframe.index = range(0, num_row)
    # This list will later contain the list of subjects
    subjects_list = []

    channelHeaders = headers["channelHeaders"]
    labelHeader = headers["labelHeader"]
    predictionHeaders = headers["predictionHeaders"]
    subjectIDHeader = headers["subjectIDHeader"]

    # this basically means that label sampler is selected with padding
    if isinstance(sampler, dict):
        sampler_padding = sampler["label"]["padding_type"]
        sampler = "label"
    else:
        sampler = sampler.lower()  # for easier parsing
        sampler_padding = "symmetric"

    resize_images = False
    # if resize has been defined but resample is not (or is none)
    if not (preprocessing is None) and ("resize" in preprocessing):
        if preprocessing["resize"] is not None:
            if not ("resample" in preprocessing):
                resize_images = True
            else:
                print(
                    "WARNING: 'resize' is ignored as 'resample' is defined under 'data_processing', this will be skipped",
                    file=sys.stderr,
                )
    # iterating through the dataframe
    for patient in range(num_row):
        # We need this dict for storing the meta data for each subject
        # such as different image modalities, labels, any other data
        subject_dict = {}
        subject_dict["subject_id"] = str(dataframe[subjectIDHeader][patient])
        skip_subject = False
        # iterating through the channels/modalities/timepoints of the subject
        for channel in channelHeaders:
            # sanity check for malformed csv
            if not os.path.isfile(str(dataframe[channel][patient])):
                skip_subject = True

            # assigning the dict key to the channel
            subject_dict[str(channel)] = Image(
                type=torchio.INTENSITY,
                path=dataframe[channel][patient],
            )

            # store image spacing information if not present
            if "spacing" not in subject_dict:
                file_reader = sitk.ImageFileReader()
                file_reader.SetFileName(dataframe[channel][patient])
                file_reader.ReadImageInformation()
                subject_dict["spacing"] = file_reader.GetSpacing()

            # if resize is requested, the perform per-image resize with appropriate interpolator
            if resize_images:
                img = subject_dict[str(channel)].as_sitk()
                img_resized = apply_resize(img, preprocessing_params=preprocessing)
                # always ensure resized image spacing is used
                subject_dict["spacing"] = img_resized.GetSpacing()
                img_tensor = get_tensor_for_dataloader(img_resized)
                subject_dict[str(channel)] = Image(
                    tensor=img_tensor,
                    type=torchio.INTENSITY,
                    path=dataframe[channel][patient],
                )

        # # for regression
        # if predictionHeaders:
        #     # get the mask
        #     if (subject_dict['label'] is None) and (class_list is not None):
        #         sys.exit('The \'class_list\' parameter has been defined but a label file is not present for patient: ', patient)

        if labelHeader is not None:
            if not os.path.isfile(str(dataframe[labelHeader][patient])):
                skip_subject = True

            subject_dict["label"] = Image(
                type=torchio.LABEL,
                path=dataframe[labelHeader][patient],
            )

            # if resize is requested, the perform per-image resize with appropriate interpolator
            if resize_images:
                img = sitk.ReadImage(str(dataframe[labelHeader][patient]))
                img_resized = apply_resize(
                    img,
                    preprocessing_params=preprocessing,
                    interpolator=sitk.sitkNearestNeighbor,
                )
                img_tensor = get_tensor_for_dataloader(img_resized)
                subject_dict["label"] = Image(
                    tensor=img_tensor,
                    type=torchio.LABEL,
                    path=dataframe[channel][patient],
                )

            subject_dict["path_to_metadata"] = str(dataframe[labelHeader][patient])
        else:
            subject_dict["label"] = "NA"
            subject_dict["path_to_metadata"] = str(dataframe[channel][patient])

        # iterating through the values to predict of the subject
        valueCounter = 0
        for values in predictionHeaders:
            # assigning the dict key to the channel
            subject_dict["value_" + str(valueCounter)] = np.array(
                dataframe[values][patient]
            )
            valueCounter = valueCounter + 1

        # skip subject the condition was tripped
        if not skip_subject:
            # Initializing the subject object using the dict
            subject = Subject(subject_dict)
            # https://github.com/fepegar/torchio/discussions/587#discussioncomment-928834
<<<<<<< HEAD
            print("Checking consistency of images in subject '" + subject["subject_id"])
=======
            # this is causing memory usage to explode, see https://github.com/CBICA/GaNDLF/issues/128
            print(
                "Checking consistency of images in subject '"
                + subject["subject_id"]
                + "'"
            )
>>>>>>> ed6e1d50
            perform_sanity_check_on_subject(subject, parameters)

            # # padding image, but only for label sampler, because we don't want to pad for uniform
            if "label" in sampler or "weight" in sampler:
                if enable_padding:
                    psize_pad = list(
                        np.asarray(np.ceil(np.divide(patch_size, 2)), dtype=int)
                    )
                    # for modes: https://numpy.org/doc/stable/reference/generated/numpy.pad.html
                    padder = Pad(psize_pad, padding_mode=sampler_padding)
                    subject = padder(subject)

            # load subject into memory: https://github.com/fepegar/torchio/discussions/568#discussioncomment-859027
            if in_memory:
                subject.load()

            # Appending this subject to the list of subjects
            subjects_list.append(subject)

    augmentation_list = []

    # first, we want to do thresholding, followed by clipping, if it is present - required for inference as well
    if not (preprocessing is None):
        if train:  # we want the crop to only happen during training
            if "crop_external_zero_planes" in preprocessing:
                augmentation_list.append(
                    global_preprocessing_dict["crop_external_zero_planes"](patch_size)
                )
        for key in ["threshold", "clip"]:
            if key in preprocessing:
                augmentation_list.append(
                    global_preprocessing_dict[key](
                        min_thresh=preprocessing[key]["min"],
                        max_thresh=preprocessing[key]["max"],
                    )
                )

        # first, we want to do the resampling, if it is present - required for inference as well
        if "resample" in preprocessing:
            if "resolution" in preprocessing["resample"]:
                # resample_split = str(aug).split(':')
                resample_values = tuple(
                    np.array(preprocessing["resample"]["resolution"]).astype(np.float)
                )
                if len(resample_values) == 2:
                    resample_values = tuple(np.append(resample_values, 1))
                augmentation_list.append(Resample(resample_values))

        # next, we want to do the intensity normalize - required for inference as well
        if "normalize" in preprocessing:
            augmentation_list.append(global_preprocessing_dict["normalize"])
        elif "normalize_nonZero" in preprocessing:
            augmentation_list.append(global_preprocessing_dict["normalize_nonZero"])
        elif "normalize_nonZero_masked" in preprocessing:
            augmentation_list.append(
                global_preprocessing_dict["normalize_nonZero_masked"]
            )

    # other augmentations should only happen for training - and also setting the probabilities
    # for the augmentations
    if train and not (augmentations == None):
        for aug in augmentations:
            if aug != "default_probability":
                actual_function = None

                if aug == "flip":
                    if "axes_to_flip" in augmentations[aug]:
                        print(
                            "WARNING: 'flip' augmentation needs the key 'axis' instead of 'axes_to_flip'",
                            file=sys.stderr,
                        )
                        augmentations[aug]["axis"] = augmentations[aug]["axes_to_flip"]
                    actual_function = global_augs_dict[aug](
                        axes=augmentations[aug]["axis"],
                        p=augmentations[aug]["probability"],
                    )
                elif aug in ["rotate_90", "rotate_180"]:
                    for axis in augmentations[aug]["axis"]:
                        augmentation_list.append(
                            global_augs_dict[aug](
                                axis=axis, p=augmentations[aug]["probability"]
                            )
                        )
                elif aug in ["swap", "elastic"]:
                    actual_function = global_augs_dict[aug](
                        patch_size=patch_size, p=augmentations[aug]["probability"]
                    )
                elif aug == "blur":
                    actual_function = global_augs_dict[aug](
                        std=augmentations[aug]["std"],
                        p=augmentations[aug]["probability"],
                    )
                elif aug == "noise":
                    actual_function = global_augs_dict[aug](
                        mean=augmentations[aug]["mean"],
                        std=augmentations[aug]["std"],
                        p=augmentations[aug]["probability"],
                    )
                elif aug == "anisotropic":
                    actual_function = global_augs_dict[aug](
                        axes=augmentations[aug]["axis"],
                        downsampling=augmentations[aug]["downsampling"],
                        p=augmentations[aug]["probability"],
                    )
                else:
                    actual_function = global_augs_dict[aug](
                        p=augmentations[aug]["probability"]
                    )
                if actual_function is not None:
                    augmentation_list.append(actual_function)

    if augmentation_list:
        transform = Compose(augmentation_list)
    else:
        transform = None
    subjects_dataset = torchio.SubjectsDataset(subjects_list, transform=transform)
    if not train:
        return subjects_dataset
    if sampler in ("weighted", "weightedsampler", "weightedsample"):
        sampler = global_sampler_dict[sampler](patch_size, probability_map="label")
    else:
        sampler = global_sampler_dict[sampler](patch_size)
    # all of these need to be read from model.yaml
    patches_queue = torchio.Queue(
        subjects_dataset,
        max_length=q_max_length,
        samples_per_volume=q_samples_per_volume,
        sampler=sampler,
        num_workers=q_num_workers,
        shuffle_subjects=True,
        shuffle_patches=True,
        verbose=q_verbose,
    )
    return patches_queue<|MERGE_RESOLUTION|>--- conflicted
+++ resolved
@@ -348,16 +348,12 @@
             # Initializing the subject object using the dict
             subject = Subject(subject_dict)
             # https://github.com/fepegar/torchio/discussions/587#discussioncomment-928834
-<<<<<<< HEAD
-            print("Checking consistency of images in subject '" + subject["subject_id"])
-=======
             # this is causing memory usage to explode, see https://github.com/CBICA/GaNDLF/issues/128
             print(
                 "Checking consistency of images in subject '"
                 + subject["subject_id"]
                 + "'"
             )
->>>>>>> ed6e1d50
             perform_sanity_check_on_subject(subject, parameters)
 
             # # padding image, but only for label sampler, because we don't want to pad for uniform
