--- conflicted
+++ resolved
@@ -59,11 +59,8 @@
     def __init__(self, wsi_path, patch_size, stride_size, selected_level, mask_level):
         self._wsi_path = wsi_path
         self._patch_size = patch_size
-<<<<<<< HEAD
-=======
         if self._patch_size[-1] == 1:
             self._patch_size = self._patch_size[:-1]
->>>>>>> 34dad4d0
         self._stride_size = stride_size
         self._selected_level = selected_level
         self._mask_level = mask_level
@@ -73,10 +70,6 @@
 
     def _basic_preprocessing(self):
         mask_xdim, mask_ydim = self._os_image.level_dimensions[self._mask_level]
-<<<<<<< HEAD
-        print(self._wsi_path, self._os_image)
-=======
->>>>>>> 34dad4d0
         extracted_image = self._os_image.read_region(
             (0, 0), self._mask_level, (mask_xdim, mask_ydim)
         ).convert("RGB")
@@ -120,11 +113,7 @@
         x_loc, y_loc = self._points[idx]
         patch = np.array(
             self._os_image.read_region(
-<<<<<<< HEAD
-                (x_loc * 4, y_loc * 4),
-=======
                 (x_loc * self._mask_level, y_loc * self._mask_level),
->>>>>>> 34dad4d0
                 self._selected_level,
                 (self._patch_size[0], self._patch_size[1]),
             ).convert("RGB")
